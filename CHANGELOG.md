# Changelog for flexi_logger

All notable changes to this project will be documented in this file.

The format is based on [Keep a Changelog](http://keepachangelog.com/en/1.0.0/) and this
project adheres to [Semantic Versioning](https://semver.org/spec/v2.0.0.html).

<<<<<<< HEAD
## [0.30.0] - 2025-04-01

Added non-default feature 'buffer_writer', which adds an in-memory log target with limited size and FIFO-logic.

Adds as additional requirement that `LogWriter` implementations must be `'static`.
Most usages don't use own `LogWriter` implementations, and most of those which do will not have to
adapt their code. Own `LogWriter` implementations that really contain a non-static reference
will not work anymore, but that's hard to imagine anyway. `LogWriter` implementations that use
generics might have to adapt their requirements to the supported types
(as an example, see
[`examples/write_writer.rs`](https://github.com/emabee/flexi_logger/blob/main/examples/write_writer.rs#L14)).

Bump minimal supported rust version to 1.81.0.
=======
## [0.29.8] - 2024-12-18

Fix issue #185.
>>>>>>> 2ff651a0

## [0.29.7] - 2024-12-10

Fix issue #184.

Update dependencies.

Bump minimal supported rust version to 1.72.0.

## [0.29.6] - 2024-11-02

Allow for custom process names when using the syslog writer (PR #182, kudos to
[Julien JPK](https://github.com/julienjpk-withings)).

## [0.29.5] - 2024-10-29

Fix [issue #181](https://github.com/emabee/flexi_logger/issues/181).

Increase stack sizes for flusher threads from very minimal 128 to 1024 bytes.

Add badge for OpenSSF Best Practices.

## [0.29.4] - 2024-10-21

Fix [issue #179](https://github.com/emabee/flexi_logger/issues/179) that in rotation with
custom time format the custom time format was not applied properly
(kudos to [alboyer](https://github.com/alboyer)).

Remove the RwLock around the color palette.

## [0.29.3] - 2024-10-12

Removed dependency to `glob` by implementing the necessary file searches explicitly,
to fix issue-173.

## [0.29.2] - 2024-10-07

Fix a regression ([issue #178](https://github.com/emabee/flexi_logger/issues/178))
introduced with [0.29.1].

Fix error with rotation & append & explicit directory & Naming::Timestamps.

## [0.29.1] - 2024-10-02

Fix [issue #176](https://github.com/emabee/flexi_logger/issues/176):
leading underscore in log file name if only the infix is used (no basename, no start time, no discriminant).

## [0.29.0] - 2024-08-25

Revised `SyslogWriter` (-> version bump): introduced builder pattern,
added a configuration option for the message format
(resolves [issue #168](https://github.com/emabee/flexi_logger/issues/168), kudos to [krims0n32](https://github.com/krims0n32)).

`LoggerHandle::existing_log_files` now also returns a meaningful result
if file rotation is not used. Kudos to [drdo](https://github.com/drdo) for
[discussion 170](https://github.com/emabee/flexi_logger/discussions/170).

## [0.28.5] - 2024-06-21

Remove unnecessary dependency to `is-terminal`.

Add impl `From<LevelFilter>` for `LogSpecification`.

Kudos to [Oakchris1955](https://github.com/Oakchris1955).

## [0.28.4] - 2024-06-14

Fix [issue #162](https://github.com/emabee/flexi_logger/issues/162)
(FileLogWriter does not follow its max_level), kudos to [JoeWildfong](https://github.com/JoeWildfong).

## [0.28.3] - 2024-06-10

Add special handling for empty current infix to `Naming::TimestampsCustomFormat`
([issue #161](https://github.com/emabee/flexi_logger/issues/161)).

## [0.28.2] - 2024-06-09

Add variant `Naming::TimestampsCustomFormat` ([issue #158](https://github.com/emabee/flexi_logger/issues/158)),
kudos to [jb-alvarado](https://github.com/jb-alvarado).

## [0.28.1] - 2024-06-01

Introduce `flexi_logger::init()` as super-minimal entry usage.

Update dependencies.

## [0.28.0] - 2024-03-16

Detach from `lazy_static`, use `std::sync::OnceLock` instead.

Bump minimal supported rust version to 1.70.

If `flexi_logger` runs into issues itself, it will try to write error messages into the configured
error output channel. By default, `flexi_logger` panics if writing to the error output channel fails.
It is now possible to gracefully "swallow" the error messages and continue
(see [panic_if_error_channel_is_broken](https://docs.rs/flexi_logger/latest/flexi_logger/struct.Logger.html#method.panic_if_error_channel_is_broken)).

The new feature `kv` allows making use of the `kv` feature of `log` together with `flexi_logger`s
format functions, and adds a dependency to `log/kv_serde`.

The new feature `json` adds a format function `json_format` and dependencies to `serde_json`,
`serde` and `serde_derive`.

## [0.27.4] - 2024-01-20

Add ability to omit the basename cleanly, without leading underscore
([issue #153](https://github.com/emabee/flexi_logger/issues/153),
kudos to [krystejj](https://github.com/krystejj)).

## [0.27.3] - 2023-11-10

Fix [issue #152](https://github.com/emabee/flexi_logger/issues/152).

## [0.27.2] - 2023-09-27

Fix wrong timestamp handling for the second rotation (second part of
[issue #150](https://github.com/emabee/flexi_logger/issues/150)).

## [0.27.1] - 2023-09-27

Fix issues with sub-second rotations and with cleanup when all logfiles should be compressed
([issue #150](https://github.com/emabee/flexi_logger/issues/150)).

## [0.27.0] - 2023-09-20

Revise, and modify the signature of, `LoggerHande::existing_log_files()` (version bump).

Extend the trait `LogWriter` with an optional method `rotate`.

Extend impact of `LoggerHande::trigger_rotation()` to all configured writers.

## [0.26.1] - 2023-09-19

Introduce new naming variants that work without `_rCURRENT` files: `Naming::TimestampsDirect`
and `Naming::NumbersDirect` (delivers #127).

Improve documentation of filename handling.

Introduce `LoggerHandle.trigger_rotation()` (delivers #147).

## [0.26.0] - 2023-08-30

Re-open output also for other writers (delivers #143).

Rename method to re-open output from LoggerHandle (leads to version bump).

Use `dep:` in Cargo.toml for references to most dependencies, in order to avoid implicit "features".

Fix #145 (minor internal optimization).

## [0.25.6] - 2023-07-28

Add methods
`LoggerHandle::adapt_duplication_to_stderr` and  `LoggerHandle::adapt_duplication_to_stdout`
(realizes issue #142).

Extend docu on providing custom format.

Use rust-script instead of cargo-script for qualification scripts.

Update dependencies.

## [0.25.5] - 2023-05-25

Use display (rather than debug) formatting for thread names
(kudos to [mpalmer](https://github.com/mpalmer)).

## [0.25.4] - 2023-05-05

Add `LoggerHandle::existing_log_files()`.

## [0.25.3] - 2023-03-04

Introduce additional `WriteMode` variant `SupportCapture`.

## [0.25.2] - 2023-03-02

Replace dependency `atty` with `is-terminal`, due to
[RUSTSEC-2021-0145](https://rustsec.org/advisories/RUSTSEC-2021-0145).

## [0.25.1] - 2023-02-06

Use chrono's support for rfc3339. Improve tests for `DeferredNow`.

## [0.25.0] - 2023-02-03

Fix issues #132 and #133.

Update dependencies.

Bump MSRV to 1.60, because toml needs it now.

Improve documentation of feature dependencies.

Minor stuff.

## [0.24.2] - 2022-12-15

Move from unmaintained `ansi_term` to `nu-ansi-term`.

Fix new clippies.

## [0.24.1] - 2022-11-01

Some improvements in respect to `use_utc`:

- add method DeferredNow::now_utc_owned()
- documentation
- test improvement

## [0.24.0] - 2022-10-06

Revert back to using `chrono`, since `chrono` is now fortunately maintained again and its timezone
handling is fixed meanwhile

- this change largely reverts the changes done for [0.19.6]
- a version bump is necessary since this affects the API, e.g. in `DeferredNow`
- the feature `use_chrono_for_offset` became obsolete and is removed

On linux and Mac, improve the logic that handles the issue described again in
[issue-122](https://github.com/emabee/flexi_logger/issues/122).

## [0.23.3] - 2022-09-11

Re-introduce `LoggerHandle::clone()`.

## [0.23.2] - 2022-09-06

Fix security advisory (see #117) by replacing the dependency from `notify 4.0` with
`notify-debouncer-mini 0.2` (which depends on `notify 5.0`). As a side-effect,
the thread `flexi_logger-specfile-watcher` is replaced with `notify-rs debouncer loop`.

Adapt and simplify the submodule `trc` a bit.

## [0.23.1] - 2022-09-02

Fix a panic that can happen if `Naming::Timestamps` and `FileSpec::o_suffix(None)` are used and
rotation happens within a second ([issue-116](https://github.com/emabee/flexi_logger/issues/116)).

Bump MSRV to 1.59 (because the `time` crate did this).

## [0.23.0] - 2022-08-04

Switch to edition 2021, use latest patch of `time` version "0.3",
bump minimal supported rust version to "1.57.0".

## [0.22.6] - 2022-08-03

Add interconversions between log::LevelFilter and flexi_logger::Duplicate
(kudos to [rlee287](https://github.com/rlee287)).

## [0.22.5] - 2022-06-03

Only depend on the parts of crossbeam that are used (kudos to
[bsilver8192](https://github.com/bsilver8192)).

## [0.22.4] - 2022-06-03

Add support for Rfc3164 to `SyslogWriter` (kudos to [mbodmer](https://github.com/mbodmer)).

Add `Clone` and `Copy` implementations to enum Duplicate (kudos to
[ComplexSpaces](complexspacescode@gmail.com)).

## [0.22.3] -  2022-02-01

Code maintenance: remove the feature "external_rotation".

Bump minimal version of `time` crate to "0.3.7".

## [0.22.2] - 2022-01-08

Add `LoggerHandle::reopen_outputfile` and deprecate feature `external_rotation`.

## [0.22.1] - 2022-01-05

Enable symlink on all unix platforms, not just linux.

Rework the optional syslog writer (kudos to [ObsceneGiraffe](https://github.com/ObsceneGiraffe)):

- bugfix: write only full lines
- use owned buffer to avoid allocations
- encapsulate implementation details
- remove additional buffer from `SyslogConnector::Tcp`

Add method `LoggerHandle::flw_config` (kudos to [Ivan Azoyan](https://github.com/azoyan)).

Reduce the used feature-list of the optional dependency chrono
(to get rid of an indirect dependency to an old time version).

Add feature `external_rotation`.

## [0.22.0] - 2021-12-12

Improve the option to use UTC for all timestamps (in filenames and log lines)
(<https://docs.rs/flexi_logger/latest/flexi_logger/struct.Logger.html#method.use_utc>) such that
the error message regarding a failed offset detection is not provoked if UTC is enforced.

The API modification done in 0.21.0 to `DeferredNow` is reverted.

## [0.21.0] - 2021-12-10

Add option to use UTC for all timestamps (in filenames and log lines).

## [0.20.1] - 2021-11-18

Add the optional feature `use_chrono_for_offset` as a workaround for the current behavior
of `time` on unix.

Add an option to configure the error output channel.

## [0.20.0] - 2021-11-13

Switch to `time 0.3.5`, and retrieve the UTC offset while `flexi_logger` is initialized.
See also `time`'s [CHANGELOG](https://github.com/time-rs/time/blob/main/CHANGELOG.md#035-2021-11-12).

**Reason for the version bump**:

The inner representation of `DeferredNow` has changed from `chrono::DateTime<Local>`
to `time::OffsetDateTime`, and this is visible e.g. to implementors of format functions.

## [0.19.6] - 2021-10-26

Use `time` directly, instead of `chrono`,
due to [RUSTSEC-2020-0159](https://rustsec.org/advisories/RUSTSEC-2020-0159).
Bumps the minimal supported rust version to 1.51.0. Improves performance a bit.

Unfortunately, this version suffers on linux from `time`'s somewhat radical behavior
to not support UTC offsets on linux.

## [0.19.5] - 2021-10-19

Remove time 0.1 from dependency tree
(see [PR 96](https://github.com/emabee/flexi_logger/issues/96)) -
kudos to [complexspaces](https://github.com/complexspaces)!

Add feature `dont_minimize_extra_stacks`
(fixes [issue-95](https://github.com/emabee/flexi_logger/issues/95)) -
kudos to [leishiao](https://github.com/leishiao)!

## [0.19.4] - 2021-09-15

Fix [issue-94](https://github.com/emabee/flexi_logger/issues/94) -
kudos to [leishiao](https://github.com/leishiao)!

## [0.19.0] - [0.19.3] - 2021-09-10

Platform-specific fixes, and introduction of github-actions-based CI.
Kudos to [dallenng](https://github.com/dallenng) and [HEnquist](https://github.com/HEnquist)!

`FileLogWriter` has been functionally extended to make it usable "stand-alone".
As part of that, the `FlWriteMode` is gone, and the normal `WriteMode` is used.

`WriteMode::BufferDontFlushWith` was added.

A new experimental feature (and module) "trc" allows using `flexi_logger` functionality
with `tracing`.

Error handling is improved, error codes are documented comprehensively,
errors now also print a link to the error documentation.

Default color for DEBUG lines was changed
(fixes [issue-88](https://github.com/emabee/flexi_logger/issues/88), kudos goes to [HEnquist](https://github.com/HEnquist)!).

Test coverage is improved.

## [0.18.1] - 2021-08-27

Implement async mode also for `log_to_stdout()` and `log_to_stderr()`.

## [0.18.0] - 2021-06-02

Significant API revision, to better cope with new features and for better readability/applicability.

Most important changes:

- Better error handling in factory methods:
  - `Logger::with_env()` is replaced with `Logger::try_with_env()`, which returns a `Result`
  - `Logger::with_str()` is replaced with `Logger::try_with_str()`, which returns a `Result`
  - `Logger::with_env_or_str()` is replaced with `Logger::try_with_env_or_str()`,
    which returns a `Result`
  - consequently, the method `Logger::check_parser_error` is gone
- Bundling file-related aspects
  - introduction of `FileSpec`
  - move of filename-related methods from `Logger` to `FileSpec`
    (and similarly on the `FileLogWriter`)
- `Logger::log_target(LogTarget)` is replaced with a set of methods
  - `Logger::log_to_file(FileSpec)`
  - `Logger::log_to_stdout()`
  - `Logger::log_to_stderr()`
  - `Logger::log_to_writer(Box<dyn LogWriter>)`
  - `Logger::log_to_file_and_writer(FileSpec,Box<dyn LogWriter>)`
  - `Logger::do_not_log()`
- The new method
  [`Logger::write_mode(WriteMode)`](https://docs.rs/flexi_logger/latest/flexi_logger/struct.Logger.html#method.buffer_and_flush)
  - replaces several methods to control buffer handling etc
  - offers additionally **asynchronous file I/O** (if the crate feature `async` is used)
- Keeping the `LoggerHandle` alive has become crucial (except for trivial cases)!
- Several methods are now more generic with their input parameters
- A new method `LoggerHandle::reset_flw` allows reconfiguring a used `FileLogWriter` at runtime

Added an option to apply a stateful filter before log lines are really written
(kudos to jesdazrez (Jesús Trinidad Díaz Ramírez)!).

Fixed error handling in logspec parsing (wrong error was thrown).

Several docu improvements.

## [0.17.1] - 2021-01-14

Add options `Logger::buffer_and_flush()` and `buffer_and_flush_with()`
as means to avoid long output delays.

## [0.17.0] - 2021-01-08

Introduce optional buffering of log output. This increases performance
(which can be relevant for programs with really high log production),
but delays log line appearance in the output, which can be confusing,
and requires to flush or shutdown the logger at the end of the program
to ensure that all logs are written to the output before
the program terminates.

Reduce the size of `LogConfiguration` considerably by moving the optional and rarely used textfilter
into the heap. This unfortunately leads to an incompatible change in a rarely used public method
(`LogConfiguration::text_filter()` was returning a `&Option<Regex>`,
and is now returning `Option<&Regex>`), which enforces a version bump.

Rename ReconfigurationHandle to LoggerHandle (and add an type alias with the old name).

Add the public method `LoggerHandle::flush()`.

Expose `DeferredNow::new()`.

Add some `must_use` annotations where appropriate.

## [0.16.2] - 2020-11-18

Add module
[code-examples](https://docs.rs/flexi_logger/latest/flexi_logger/code_examples/index.html)
with additional usage documentation.
This is a follow-up of a PR, kudos goes to [devzbysiu](https://github.com/devzbysiu)!

## [0.16.1] - 2020-09-20

Support empty toml spec files (kudos to ijackson for
[pull request 66](https://github.com/emabee/flexi_logger/pull/66)!)
(was supposed to be part of 0.16.0, but I had forgotten to merge it).

## [0.16.0] - 2020-09-19

If file logging is used, do not create the output file if no log is written.
Solves [issue-62](https://github.com/emabee/flexi_logger/issues/62).

Improve color handling

- introduce AdaptiveFormat for a clearer API
- Support using feature `atty` without provided coloring
- Extend example `colors` to provide insight in how AdaptiveFormat works
- Remove the deprecated method `Logger::do_not_log()`;
  use `log_target()` with `LogTarget::DevNull` instead.
- Remove deprecated method `Logger::o_log_to_file()`; use  `log_target()` instead.
  The clearer convenience method `Logger::log_to_file()` is still available.

Improve the compression feature. Solves [issue-65](https://github.com/emabee/flexi_logger/issues/65).

- breaking change: change the file suffix for the compressed log files from `.zip` to `.gz`
- Fix wrong wording in code and documentation
- deprecate the feature name `ziplog` and call the feature now `compress`
- rename `Cleanup::KeepZipFiles` into `Cleanup::KeepCompressedFiles`
   and `Cleanup::KeepLogAndZipFiles` into `Cleanup::KeepLogAndCompressedFiles`
  - the old names still work but are deprecated

If file logging is used, do not create the output file if no log is written
Solves issue [issue-62](https://github.com/emabee/flexi_logger/issues/62).

## [0.15.12] - 2020-28-08

Make `1.37.0` the minimal rust version for `flexi_logger`.

## [0.15.11] - 2020-08-07

Introduce feature `specfile_without_notification` to allow coping with OS issues
(solves [issue-59](https://github.com/emabee/flexi_logger/issues/59)).

## [0.15.10] - 2020-07-22

Minor code maintenance.

## [0.15.9] - 2020-07-21

Allow using the log target with fantasy names, like with `env_logger`.
Solves [issue-56](https://github.com/emabee/flexi_logger/issues/56).

## [0.15.8] - 2020-07-20

Allow modifying the coloring palette through the environment variable `FLEXI_LOGGER_PALETTE`.
See function [style](https://docs.rs/flexi_logger/latest/flexi_logger/fn.style.html) for details.
Solves [issue-55](https://github.com/emabee/flexi_logger/issues/55).

By default, don't use colors if stdout or stderr are not a terminal
Solves [issue-57](https://github.com/emabee/flexi_logger/issues/57).

Add variant Criterion::AgeOrSize
(kudos to
[pscott](https://github.com/pscott)!,
[PR-54](https://github.com/emabee/flexi_logger/pull/54)).

## [0.15.7] - 2020-07-02

Add some Debug derives
(kudos to
[pscott](https://github.com/pscott)!,
[PR-52](https://github.com/emabee/flexi_logger/pull/52)).

## [0.15.6] - 2020-07-02

Introduce separate formatting for stdout
(kudos to
[pscott](https://github.com/pscott)!,
[PR-51](https://github.com/emabee/flexi_logger/pull/51)).

Deprecate `Logger::do_not_log()`.

## [0.15.5] - 2020-06-18

Add `Logger::duplicate_to_stdout()` to fix
[issue-47](https://github.com/emabee/flexi_logger/issues/47).

## [0.15.4] - 2020-06-09

Fix [issue-45](https://github.com/emabee/flexi_logger/issues/45), which was a panic in
the specfile watcher when some log files were deleted manually while the program was running
(kudos to
[avl](https://github.com/avl)!,
[PR-46](https://github.com/emabee/flexi_logger/pull/46)).

## [0.15.3] - 2020-06-04

Add compatibility with multi_log by adding methods
`Logger::build` and `Logger::build_with_specfile` (fixes issue-44).

Add `LogSpecBuilder::insert_modules_from()` (fixes issue-43).

## [0.15.2] - 2020-03-24

Improve handling of parse-errors.

Fix default format for files (was and is documented to be uncolored, but was colored).

## [0.15.1] - 2020-03-04

Make the textfilter functionality an optional default feature;
deselecting it removes the regex crate as a required dependency,
which reduces the size overhead for any binary using `flexi_logger`
(kudos to [Petre Eftime](petre.eftime@gmail.com)!).

## [0.15.0] - 2020-02-27

Refine and rename error variants to allow e.g. differentiating
between errors related to the output (files)
and errors related to the specfile.

## [0.14.8] - 2020-02-06

Make cleanup more robust, and allow controlling the cleanup-thread also with
`Logger::start_with_specfile()`.

## [0.14.7] - 2020-02-04

If rotation is used with cleanup, do the cleanup by default in a background thread
(solves [issue 39](https://github.com/emabee/flexi_logger/issues/39)).

For the ziplog feature, switch from `zip` crate to `flate2`.

## [0.14.6] - 2020-01-28

Fix [issue 38](https://github.com/emabee/flexi_logger/issues/38)
(Old log files are not removed if rCURRENT doesn't overflow).

## [0.14.5] - 2019-11-06

Pass format option into custom loggers (pull request 37).

## [0.14.4] - 2019-09-25

Fix bug in specfile handling ([issue 36](https://github.com/emabee/flexi_logger/issues/36)).

Improve docu and implementation of create_symlink.

Minor other stuff.

## [0.14.3] - 2019-08-04

Allow defining custom handlers for the default log target
(solves [issue 32](https://github.com/emabee/flexi_logger/issues/32)).

## [0.14.2] - 2019-08-04

Use implicit locking of stderr in StdErrWriter.

Allow failures in travis' windows build.

Add license files.

## [0.14.1] - 2019-08-04

Support recursive logging also with FileLogWriter, sharing the buffer with the PrimaryWriter.

Fix multi-threading issue (incorrect line-break handling with stderr).

## [0.14.0] - 2019-07-22

Further stabilize the specfile feature.

Remove `LogSpecification::ensure_specfile_exists()` and `LogSpecification::from_file()`
from public API, where they should not be (-> version bump).

Harmonize all eprintln! calls to
prefix the output with "`[flexi_logger]` ".

## [0.13.4] - 2019-07-19

Only relevant for the `specfile` feature:
initialize the logger before dealing in any way with the specfile,
and do the initial read of the specfile in the main thread,
i.e. synchronously, to ensure a deterministic behavior during startup
(fixes [issue 31](https://github.com/emabee/flexi_logger/issues/31)).

## [0.13.3] - 2019-07-08

Improve the file watch for the specfile to make the `specfile` feature more robust.
E.g. allow editing the specfile on linux
with editors that move the original file to a backup name.

Add an option to write the log to stdout, as recommended for
[twelve-factor apps](https://12factor.net/logs).

## [0.13.2] - 2019-06-02

Make get_creation_date() more robust on all platforms.

## [0.13.1] - 2019-05-29

Fix fatal issue with get_creation_date() on linux
(see <https://github.com/emabee/flexi_logger/pull/30>).

## [0.13.0] - 2019-05-28

Improve performance for plain stderr logging.

Improve robustnesss for recursive log calls.

## [0.12.0] - 2019-05-24

Revise handling of record.metadata().target() versus record.module_path().

Incompatible API modification: Logger.rotate() takes now three parameters.

Suppport different formatting for stderr and files.

Add feature `colors` (see `README.md` for details).

Remove the deprecated `Logger::start_reconfigurable()` and `Logger::rotate_over_size()`.

## [0.11.5] - 2019-05-15

Fix [issue 26](https://github.com/emabee/flexi_logger/issues/26) (logging off for specific modules).

Fix [issue 27](https://github.com/emabee/flexi_logger/issues/27) (log files blank after restart).

Fix [issue 28](https://github.com/emabee/flexi_logger/issues/28)
(add a corresponding set of unit tests to FileLogWriter).

## [0.11.4] - 2019-04-01

Version updates of dependencies.

## [0.11.3] - 2019-03-28

Add SyslogWriter.

## [0.11.2] - 2019-03-22

Change API to more idiomatic parameter types, in a compatible way.

Add first implementation of a SyslogWriter.

## [0.11.1] - 2019-03-06

Add option to write windows line endings, rather than a plain `\n`.

## [0.11.0] - 2019-03-02

Add options to cleanup rotated log files, by deleting and/or zipping older files.

Remove some deprecated methods.

## [0.10.7] - 2019-02-27

Let the BlackHoleLogger, although it doesn't write a log, still duplicate to stderr.

## [0.10.6] - 2019-02-26

Deprecate `Logger::start_reconfigurable()`, let `Logger::start()` return a reconfiguration handle.

Add an option to write all logs to nowhere (i.e., do not write any logs).

## [0.10.5] - 2019-01-15

Eliminate performance penalty for using reconfigurability.

## [0.10.4] - 2019-01-07

Add methods to modify the log spec temporarily.

## [0.10.3] - 2018-12-08

Advance to edition 2018.

## [0.10.2] - 2018-12-07

Log-spec parsing is improved, more whitespace is tolerated.

## [0.10.1] - 2018-11-08

When file rotation is used, the name of the file to which the logs are written is now stable.

Details:

- the logs are always written to a file with infix _rCURRENT
- if this file exceeds the specified rotate-over-size, it is closed and renamed
  to a file with a sequential number infix, and then the logging continues again
  to the (fresh) file with infix _rCURRENT

Example:

After some logging with your program my_prog, you will find files like

```text
my_prog_r00000.log
my_prog_r00001.log
my_prog_r00002.log
my_prog_rCURRENT.log
```

## [0.10.0] - 2018-10-30

`LogSpecification::parse()` now returns a `Result<LogSpecification, FlexiLoggerError>`, rather than
a log spec directly (-> version bump).
This enables a more reliable usage of FlexiLogger in non-trivial cases.

For the sake of compatibility for the normal usecases, the Logger methods `with_str()` etc.
remain unchanged. An extra method is added to retrieve parser errors, if desired.

## [0.9.3] - 2018-10-27

Docu improvement.

## [0.9.2] - 2018-08-13

Fix incorrect filename generation with rotation,
i.e., switch off timestamp usage when rotation is used.

## [0.9.1] - 2018-08-12

Introduce `Logger::duplicate_to_stderr()`, as a more flexible replacement for `duplicate_error()`
and `duplicate_info()`.

## [0.9.0] - 2018-07-06

### Eliminate String allocation

Get rid of the unneccessary String allocation we've been
carrying with us since ages. This implies changing the signature of the format functions.

In case you provide your own format function, you'll need to adapt it to the new signature.
Luckily, the effort is low.

As an example, here is how the definition of the `opt_format` function changed:

```rust
- pub fn opt_format(record: &Record) -> String {
-     format!(
---
+ pub fn opt_format(w: &mut io::Write, record: &Record) -> Result<(), io::Error> {
+     write!(
+         w,
```

Similarly, if you're using the advanced feature of providing your own implementation of LogWriter,
you need to adapt it. The change again is trivial, and should even slightly
simplify your code (you can return io errors and don't have to catch them yourself).

### Misc

The docu generation on docs.rs is now configured to considers all features, we thus
expose `Logger.start_with_specfile()` only if the specfile feature is used. So we can revert the
change done with 0.8.1.

## [0.8.4] - 2018-06-18

Add flexi_logger to category `development-tools::debugging`

## [0.8.3] - 2018-05-14

Make append() also work for rotating log files

## [0.8.2] - 2018-04-03

Add option to append to existing log files, rather than always truncating them

## [0.8.1] - 2018-3-19

Expose `Logger.start_with_specfile()` always
...and not only if the feature "specfile" is used - otherwise it does not appear
in the auto-generated docu (because it does not use --allfeatures)

## [0.8.0] - 2018-03-18

Add specfile feature

- Add a feature that allows to specify the LogSpecification via a file
  that can be edited while the program is running
_ Remove/hide deprecated APIs
- As a consequence, cleanup code, get rid of duplicate stuff.

## [0.7.1] - 2018-03-07

Bugfix: do not create empty files when used in env_logger style.
Update docu and the description in cargo.toml

## [0.7.0] - 2018-02-25

Add support for multiple log output streams

- replace FlexiWriter with DefaultLogWriter, which wraps a FileLogWriter
- add test where a SecurityWriter and an AlertWriter are added
- add docu
- move deprecated structs to separate package
- move benches to folder benches

## [0.6.13] 2018-02-09

Add Logger::try_with_env_or_str()

## [0.6.12] 2018-2-07

Add ReconfigurationHandle::parse_new_spec()

## [0.6.11] 2017-12-29

Fix README.md

## [0.6.10] 2017-12-29

Publish version based on log 0.4

## (...)

## [0.6.0] 2017-07-13

Use builder pattern for LogSpecification and Logger

- deprecate outdated API
- "objectify" LogSpecification
- improve documentation, e.g. document the dash/underscore issue<|MERGE_RESOLUTION|>--- conflicted
+++ resolved
@@ -5,7 +5,6 @@
 The format is based on [Keep a Changelog](http://keepachangelog.com/en/1.0.0/) and this
 project adheres to [Semantic Versioning](https://semver.org/spec/v2.0.0.html).
 
-<<<<<<< HEAD
 ## [0.30.0] - 2025-04-01
 
 Added non-default feature 'buffer_writer', which adds an in-memory log target with limited size and FIFO-logic.
@@ -19,11 +18,10 @@
 [`examples/write_writer.rs`](https://github.com/emabee/flexi_logger/blob/main/examples/write_writer.rs#L14)).
 
 Bump minimal supported rust version to 1.81.0.
-=======
+
 ## [0.29.8] - 2024-12-18
 
 Fix issue #185.
->>>>>>> 2ff651a0
 
 ## [0.29.7] - 2024-12-10
 
